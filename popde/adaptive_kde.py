import numpy as np
import scipy
from density_estimate import VariableBwKDEPy 
from scipy.stats import gmean

class AdaptiveBwKDE(VariableBwKDEPy):
    """
    General adaptive Kernel Density Estimation (KDE) using KDEpy
    with variable bandwidth per point
    The variation is controlled by an additional parameter 'alpha', see B. Wang and X. Wang, 2007, DOI: 10.1214/154957804100000000.

    Example:
    # Example of 3D KDE and plot for verification
    mean1, sigma1 = 0.0, 1.0
    mean2, sigma2 = 0.0, 1.0
    mean3, sigma3 = 0.0, 1.0
    n_samples = 1000
    rndgen = np.random.RandomState(seed=1)
    sample1 = rndgen.normal(mean1, sigma1, size=n_samples)
    sample2 = rndgen.normal(mean2, sigma2, size=n_samples)
    sample3 = rndgen.normal(mean3, sigma3, size=n_samples)
    sample = np.column_stack((sample1, sample2, sample3)) # shape is (n_points, n_features)
    # Create and fit the adaptive KDE 
    kde = AdaptiveBwKDE(sample, dim_names=['x', 'y', 'z'], alpha=0.5, input_transf=None)
    # Generate grid for plotting
    xgrid = np.linspace(sample1.min(), sample1.max(), 100)
    ygrid = np.linspace(sample2.min(), sample2.max(), 100)
    zgrid = np.linspace(sample3.min(), sample3.max(), 100)
    XX, YY, ZZ = np.meshgrid(xgrid, ygrid, zgrid)
    eval_pts = np.column_stack((XX.flatten(), YY.flatten(), ZZ.flatten()))

    # Evaluate the KDE at the grid points
    density_values = kde.evaluate(eval_pts)
    density_values = density_values.reshape(XX.shape)
    print(density_values)
    """
    def __init__(self, data, weights, input_transf=None, stdize=False,
                 rescale=None, backend='KDEpy', bandwidth=1., alpha=0.5, dim_names=None,
                 do_fit=True):
        self.alpha = alpha
        self.global_bandwidth = bandwidth
<<<<<<< HEAD

        # Set up initial KDE with fixed bandwidth
        super().__init__(data, weights, input_transf, stdize,
                         rescale, backend, bandwidth, dim_names, do_fit)
=======
        self.pilot_values = None

        # Set up pilot KDE with fixed bandwidth
        # If do_fit is True, fit the pilot KDE; if not, just initialize
        self.pilot_kde = VariableBwKDEPy(data, weights, input_transf, stdize, rescale,
                                         backend, bandwidth, dim_names, do_fit)
        # Initialize the adaptive KDE
        super().__init__(data, weights, input_transf, stdize, rescale, backend,
                         bandwidth, dim_names, do_fit=False)
        # Special initial fit method
        # Note that self.fit() is inherited from the parent & uses self.bandwidth directly
        if do_fit:
            self.fit_adaptive()
    
    def fit_adaptive(self):
        # Make sure pilot KDE has been fit
        if self.pilot_kde.kernel_estimate is None:
            self.pilot_kde.fit()
>>>>>>> 11f34a81
        # Compute pilot kde values at input points
        self.pilot_values = self.pilot_kde.evaluate(self.kde_data)
        # Calculate per-point bandwidths and apply them to fit adaptive KDE
        self.set_per_point_bandwidth(self.pilot_values)

    def _local_bandwidth_factor(self, kde_values):
        """
        Calculate local bandwidth factor using expression in
        B. Wang and X. Wang, 2007, DOI: 10.1214/154957804100000000.

        Parameters
        ----------
        pilot KDE_values : array-like
            The KDE values at the data point positions.

        Returns
        -------
        loc_bw_factor : array-like
           local bandwidth factor for adaptive 
           bandwidth.
        """
        # Geometric mean of pilot kde values 
        g = gmean(kde_values)
        loc_bw_factor = (kde_values / g) ** self.alpha
        return loc_bw_factor

    def set_per_point_bandwidth(self, pilot_values):
        """
        Calculate per-point bandwidths and re-fit KDE

        Parameters
        ----------
        pilot_values : array-like
            The pilot KDE values at the data point positions.
        """
        self.set_bandwidth(
            self.global_bandwidth / self._local_bandwidth_factor(pilot_values)
        )
    
    def set_alpha(self, new_alpha):
        """
        Set the adaptive parameter alpha to a new value and re-initialize KDE.

        Parameters
        ----------
        new_alpha : float
            The new value for the adaptive parameter alpha.
        """
        self.alpha = new_alpha
        # Make sure pilot KDE was evaluated
        if self.pilot_values is None:
            self.pilot_kde.set_bandwidth(self.global_bandwidth)
            self.pilot_values = self.pilot_kde.evaluate(self.kde_data)
        # Update local bandwidths
        self.set_per_point_bandwidth(self.pilot_values)       

    def set_adaptive_parameter(self, new_alpha, new_global_bw):
        """
        Update the adaptive parameter alpha and the global bandwidth,
        then reassign local bandwidths and re-initialize the KDE.

        Parameters
        ----------
        new_alpha : float
            The new value for the adaptive parameter alpha.
        new_global_bw : float
            The new value for the global bandwidth.
        """
        self.global_bandwidth = new_global_bw
        
        # Re-fit pilot KDE
        self.pilot_kde.set_bandwidth(new_global_bw)
        # Update pilot_values
        self.pilot_values = self.pilot_kde.evaluate(self.kde_data)
        # Set alpha and calculate per-point bandwidths 
        self.set_alpha(new_alpha)


class AdaptiveKDEOptimization(AdaptiveBwKDE):
    """
    Optimize bandwidth and alpha by grid search using
    cross validation with a log likelihood figure of merit 
    """
    def __init__(self, data, bandwidth_options, alpha_options, weights=None, input_transf=None,
                 stdize=False, rescale=None, backend='KDEpy', bandwidth=1.0, alpha=0.0,
                 dim_names=None, do_fit=False, n_splits=2):
        self.alpha_options = alpha_options
        self.bandwidth_options = bandwidth_options
        self.n_splits = n_splits

        super().__init__(data, weights, input_transf, stdize, rescale, backend,
                         bandwidth, alpha, dim_names, do_fit)

    def loo_cv_score(self, bw_val, alpha_val):
        from sklearn.model_selection import LeaveOneOut
        loo = LeaveOneOut() 
        fom = 0.
        for train_index, test_index in loo.split(self.kde_data):
            train_data, test_data = self.kde_data[train_index], self.kde_data[test_index]
            local_weights = None # FIX ME
            awkde = AdaptiveBwKDE(train_data, local_weights, input_transf=self.input_transf,
                                  stdize=self.stdize, rescale=self.rescale,
                                  bandwidth=bw_val, alpha=alpha_val)
            fom += np.log(awkde.evaluate(test_data))
        return fom

    def kfold_cv_score(self, bw_val, alpha_val, seed=42):
        """
        Perform k-fold cross-validation
        """
        from sklearn.model_selection import KFold
        kf = KFold(n_splits=self.n_splits, shuffle=True, random_state=seed)
        fom = []
        for train_index, test_index in kf.split(self.kde_data):
            train_data, test_data = self.kde_data[train_index], self.kde_data[test_index]
            local_weights = None # FIX ME
            awkde = AdaptiveBwKDE(train_data, local_weights, input_transf=self.input_transf,
                                  stdize=self.stdize, rescale=self.rescale,
                                  bandwidth=bw_val, alpha=alpha_val)
            log_kde_eval = np.log(awkde.evaluate(test_data))
            fom.append(log_kde_eval.sum())
        return sum(fom)

    def optimize_parameters(self, method='loo_cv', fom_plot_name=None):
        best_params = {'bandwidth': None, 'alpha': None}

        # Perform grid search
        fom_grid = {}
        for bandwidth in self.bandwidth_options:
            for alpha in self.alpha_options:
                if method == 'kfold_cv':
                    fom_grid[(bandwidth, alpha)] = self.kfold_cv_score(bandwidth, alpha)
                else:
                    fom_grid[(bandwidth, alpha)] = self.loo_cv_score(bandwidth, alpha)

        optval = max(fom_grid, key=lambda k: fom_grid[k])
        optbw, optalpha = optval[0], optval[1]
        best_score = fom_grid[(optbw, optalpha)]
        # set optimized self.bandwidth and self.alpha and fit the KDE
        self.set_adaptive_parameter(optalpha, optbw)
        best_params = {'bandwidth': optbw, 'alpha': optalpha}
        
        if fom_plot_name is not None:
            import matplotlib.pyplot as plt

            fig = plt.figure(figsize=(12,8))
            ax = fig.add_subplot(111)
            for bw in self.bandwidth_options:
                fom_list = [fom_grid[(bw, al)] for al in self.alpha_options]
                ax.plot(self.alpha_options, fom_list, 
                        label='{0:.3f}'.format(float(bw)))
            ax.plot(optalpha, best_score, 'ko', linewidth=10, 
                    label=r'$\alpha={0:.3f}, bw={1:.3f}$'.format(optalpha, float(optbw)))
            ax.set_xlabel(r'$\alpha$', fontsize=18)
            ax.set_ylabel(r'$FOM$', fontsize=18)
            # add legends on top of plot in multicolumns
            handles, labels = ax.get_legend_handles_labels()
            lgd = ax.legend(handles, labels, loc='upper center', bbox_to_anchor=(0.5, 1.25),
                            ncol=6, fancybox=True, shadow=True, fontsize=8)
            plt.tight_layout()
            plt.savefig(fom_plot_name+".png", bbox_extra_artists=(lgd,), bbox_inches='tight')
            plt.close()

        return best_params, best_score


class AdaptiveKDELeaveOneOutCrossValidation():
    """
    A class that given input values of observations and a choice of
    bandwidth and adaptive parameter values, optimizes the parameters
    using leave-one-out cross validation and evaluates the density
    estimate

    Methods:
       kde_awkde(evaluate_grid): train and fit a kde return kde object
       loocv(bw, alpha): find best bw from grid of values using
           cross validated likelihood
       estimation(): optimize and return kde values on grid of values

    Data attributes:
        data: input data from observation [_ndimensions]
        bw : bandwidth choices, sequence
        alpha: adaptive parameter, sequence
        kwarg: flag for log parameter
    Usage:
    >>> xvals = np.random.rand(5,5)
    >>> bwarr = np.arange(0, 1.1, 0.1)
    >>> densityestimator.__init__(xvals, bwarray)
    """
    def __init__(self, data, bw_arr, alpha_arr, paramflag=None):  # FIXME allow for log/non-log in different dimensions
        self.data = data
        self.bw_arr = bw_arr
        self.alpha_arr = alpha_arr
        self.log_param = paramflag
        self.optbw = None
        self.optalpha = None
        self.fom_val  = None

    def train_eval_kde(self, x, x_eval, bandwidth, alpha, ret_kde=False):
        """Kernel Density Estimation with awkde
        inputs:
        x: training data [n_dimension]
        x_eval: evaluation points
        bandwidth: global bw for kde
        alpha: smoothing parameter
        kwargs:
        ret_kde
            if True kde will be output with estimated kde-values
        """
        from awkde import GaussianKDE
        kde = GaussianKDE(glob_bw=gl_bandwidth, alpha=alpha)
        kde.fit(x[:, np.newaxis])
        # Evaluate KDE at given points
        if isinstance(x_eval, (list, tuple, np.ndarray)) == False:
            y = kde.predict(x_eval)
        else:
            y = kde.predict(x_eval[:, np.newaxis])

        if ret_kde == True:
            return kde, y
        return y

    def loocv(self, bw, alpha):
        """
        we use self.data 
        Calculate likelihood FOM using leave one out cross validation for
        finding best choice of bandwidth and alpha
        """
        fom = 0.
        for i in range(len(self.data)):
            leave_one_sample, miss_sample = np.delete(sample, i), sample[i]
            y = self.train_eval_kde(leave_one_sample, miss_sample, bw, alpha)
            fom += np.log(y)
        return fom

    def estimation(self, samples, x_eval, alphagrid, bwgrid):
        """
        given input data compute kde with optimization
        over the bandwidth and alpha using cross validation
        return kde evaluated on desired domain
        if paramflag are log, train KDE on log of input values
        """
        if self.log_param == 'log':  # FIXME: allow different dimensions with/without log
            samples = np.log(samples)
        fom = {}  # Dictionary holding optimization figure of merit
        for bw in bwgrid:
            for alp in alphagrid:
                fom[(gbw, alp)] = self.loocv(bw, alp)
        optvalues = max(fom, key=lambda k: fom[k])
        self.optbw, self.optalpha = optvalues[0], optvalues[1]
        self.fom_val = fom[(self.optbw, self.optalpha)]
        kdeval = train_eval_kde(samples, x_eval, self.optbw, self.optalpha)

        return self.fom_val, self.optbw, self.optalpha
<|MERGE_RESOLUTION|>--- conflicted
+++ resolved
@@ -39,12 +39,6 @@
                  do_fit=True):
         self.alpha = alpha
         self.global_bandwidth = bandwidth
-<<<<<<< HEAD
-
-        # Set up initial KDE with fixed bandwidth
-        super().__init__(data, weights, input_transf, stdize,
-                         rescale, backend, bandwidth, dim_names, do_fit)
-=======
         self.pilot_values = None
 
         # Set up pilot KDE with fixed bandwidth
@@ -63,7 +57,6 @@
         # Make sure pilot KDE has been fit
         if self.pilot_kde.kernel_estimate is None:
             self.pilot_kde.fit()
->>>>>>> 11f34a81
         # Compute pilot kde values at input points
         self.pilot_values = self.pilot_kde.evaluate(self.kde_data)
         # Calculate per-point bandwidths and apply them to fit adaptive KDE
